--- conflicted
+++ resolved
@@ -1,6 +1,2 @@
-<<<<<<< HEAD
-julia 0.7 1.0
-=======
-julia 0.7
->>>>>>> db729767
+julia 0.7 1.0 1.1
 Unitful